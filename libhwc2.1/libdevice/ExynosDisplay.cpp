--- conflicted
+++ resolved
@@ -3339,13 +3339,7 @@
     uint32_t vsync_period = getDisplayVsyncPeriodFromConfig(config);
     updateBtsVsyncPeriod(vsync_period);
 
-<<<<<<< HEAD
-    float refreshRate = static_cast<float>(nsecsPerSec) /
-                                  mDisplayConfigs[config].vsyncPeriod;
-    bool earlyWakeupNeeded = checkEarlyWakeupNeeded(refreshRate);
-=======
     bool earlyWakeupNeeded = checkRrCompensationEnabled();
->>>>>>> a405fd0b
     if (earlyWakeupNeeded && mEarlyWakeupFd != NULL) {
         char val = '1';
         fwrite(&val, sizeof(val), 1, mEarlyWakeupFd);
