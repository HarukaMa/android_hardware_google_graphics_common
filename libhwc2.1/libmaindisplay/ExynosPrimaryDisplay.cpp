/*
 * Copyright (C) 2012 The Android Open Source Project
 *
 * Licensed under the Apache License, Version 2.0 (the "License");
 * you may not use this file except in compliance with the License.
 * You may obtain a copy of the License at
 *
 *      http://www.apache.org/licenses/LICENSE-2.0
 *
 * Unless required by applicable law or agreed to in writing, software
 * distributed under the License is distributed on an "AS IS" BASIS,
 * WITHOUT WARRANTIES OR CONDITIONS OF ANY KIND, either express or implied.
 * See the License for the specific language governing permissions and
 * limitations under the License.
 */
//#define LOG_NDEBUG 0

#define ATRACE_TAG (ATRACE_TAG_GRAPHICS | ATRACE_TAG_HAL)

#include "ExynosPrimaryDisplay.h"

#include <linux/fb.h>
#include <poll.h>

#include <chrono>
#include <fstream>

#include "../libvrr/interface/Panel_def.h"
#include "BrightnessController.h"
#include "ExynosDevice.h"
#include "ExynosDisplayDrmInterface.h"
#include "ExynosDisplayDrmInterfaceModule.h"
#include "ExynosExternalDisplay.h"
#include "ExynosHWCDebug.h"
#include "ExynosHWCHelper.h"
#include "ExynosLayer.h"
#include "HistogramController.h"

extern struct exynos_hwc_control exynosHWCControl;

using namespace SOC_VERSION;

namespace {

using android::hardware::graphics::composer::kPanelRefreshCtrlFrameInsertionAutoMode;
using android::hardware::graphics::composer::kPanelRefreshCtrlIdleEnabled;
using android::hardware::graphics::composer::kPanelRefreshCtrlTeTypeChangeable;
using android::hardware::graphics::composer::kRefreshControlNodeEnabled;
using android::hardware::graphics::composer::kRefreshControlNodeName;

constexpr auto nsecsPerSec = std::chrono::nanoseconds(1s).count();

inline constexpr int kDefaultNotifyExpectedPresentConfigHeadsUpNs =
        std::chrono::nanoseconds(30ms).count();
inline constexpr int kDefaultNotifyExpectedPresentConfigTimeoutNs =
        std::chrono::nanoseconds(30ms).count();

static constexpr int kMaximumPropertyIdentifierLength = 128;

static const std::map<const DisplayType, const std::string> panelSysfsPath =
        {{DisplayType::DISPLAY_PRIMARY, "/sys/devices/platform/exynos-drm/primary-panel/"},
#ifdef USES_IDISPLAY_INTF_SEC
         {DisplayType::DISPLAY_SECONDARY, "/sys/devices/platform/exynos-drm/secondary-panel/"}
#endif

};
} // namespace

static String8 getPropertyBootModeStr(const int32_t dispId) {
    String8 str;
    if (dispId == 0) {
        str.appendFormat("persist.vendor.display.primary.boot_config");
    } else {
        str.appendFormat("persist.vendor.display.%d.primary.boot_config", dispId);
    }
    return str;
}

static std::string loadPanelGammaCalibration(const std::string &file) {
    std::ifstream ifs(file);

    if (!ifs.is_open()) {
        ALOGW("Unable to open gamma calibration '%s', error = %s", file.c_str(), strerror(errno));
        return {};
    }

    std::string raw_data, gamma;
    char ch;
    while (std::getline(ifs, raw_data, '\r')) {
        gamma.append(raw_data);
        gamma.append(1, ' ');
        ifs.get(ch);
        if (ch != '\n') {
            gamma.append(1, ch);
        }
    }
    ifs.close();

    /* eliminate space character in the last byte */
    if (!gamma.empty()) {
        gamma.pop_back();
    }

    return gamma;
}

ExynosPrimaryDisplay::ExynosPrimaryDisplay(uint32_t index, ExynosDevice* device,
                                           const std::string& displayName)
      : ExynosDisplay(HWC_DISPLAY_PRIMARY, index, device, displayName),
        mUseBlockingZoneForMinIdleRefreshRate(false),
        mMinIdleRefreshRate(0),
        mRrThrottleFps{0},
        mRrThrottleNanos{0},
        mRefreshRateDelayNanos(0),
        mLastRefreshRateAppliedNanos(0),
        mAppliedActiveConfig(0),
        mDisplayIdleTimerEnabled(false),
        mDisplayIdleTimerNanos{0},
        mDisplayIdleDelayNanos(-1),
        mDisplayNeedHandleIdleExit(false) {
    // TODO : Hard coded here
    mNumMaxPriorityAllowed = 5;

    /* Initialization */
    mFramesToReachLhbmPeakBrightness =
            property_get_int32("vendor.primarydisplay.lhbm.frames_to_reach_peak_brightness", 3);

    /* TODO(b/274705046): use drm properties instead of system properties */
    mDefaultMinIdleRefreshRate =
            property_get_int32("vendor.primarydisplay.min_idle_refresh_rate.default", 0);
    mMinIdleRefreshRateForBlockingZone =
            property_get_int32("vendor.primarydisplay.min_idle_refresh_rate.blocking_zone", 0);
    mDbvThresholdForBlockingZone =
            property_get_int32("vendor.primarydisplay.min_idle_refresh_rate.blocking_zone_dbv", 0);
    if (mDefaultMinIdleRefreshRate && mMinIdleRefreshRateForBlockingZone &&
        mDbvThresholdForBlockingZone) {
        mUseBlockingZoneForMinIdleRefreshRate = true;
        ALOGI("%s min_default=%d min_blocking_zone=%d dbv_blocking_zone=%d", __func__,
              mDefaultMinIdleRefreshRate, mMinIdleRefreshRateForBlockingZone,
              mDbvThresholdForBlockingZone);
    }

    DisplayType displayType = getDcDisplayType();
    std::string displayTypeIdentifier;
    if (displayType == DisplayType::DISPLAY_PRIMARY) {
        displayTypeIdentifier = "primarydisplay";
    } else if (displayType == DisplayType::DISPLAY_EXTERNAL) {
        displayTypeIdentifier = "externaldisplay";
    }
#ifdef USES_IDISPLAY_INTF_SEC
    else if (displayType == DisplayType::DISPLAY_SECONDARY) {
        displayTypeIdentifier = "secondarydisplay";
    }
#endif
    if (!displayTypeIdentifier.empty()) {
        char pathBuffer[kMaximumPropertyIdentifierLength];
        sprintf(pathBuffer, "ro.vendor.%s.vrr.enabled", displayTypeIdentifier.c_str());
        mVrrSettings.enabled = property_get_bool(pathBuffer, false);
        if (mVrrSettings.enabled) {
            sprintf(pathBuffer, "ro.vendor.%s.vrr.expected_present.headsup_ns",
                    displayTypeIdentifier.c_str());
            mVrrSettings.notifyExpectedPresentConfig.HeadsUpNs =
                    property_get_int32(pathBuffer, kDefaultNotifyExpectedPresentConfigHeadsUpNs);
            sprintf(pathBuffer, "ro.vendor.%s.vrr.expected_present.timeout_ns",
                    displayTypeIdentifier.c_str());
            mVrrSettings.notifyExpectedPresentConfig.TimeoutNs =
                    property_get_int32(pathBuffer, kDefaultNotifyExpectedPresentConfigTimeoutNs);
            mVrrSettings.configChangeCallback =
                    std::bind(&ExynosPrimaryDisplay::onConfigChange, this, std::placeholders::_1);
        } else {
            std::string displayFileNodePath = getPanelSysfsPath();
            if (displayFileNodePath.empty()) {
                ALOGE("%s(): cannot find file node %s of display %s", __func__,
                      displayFileNodePath.c_str(), mDisplayName.c_str());
            } else {
                FileNodeWriter fileNodeWriter(displayFileNodePath);
                auto content = fileNodeWriter.read(kRefreshControlNodeName);
                if (content.has_value() &&
                    !(content.value().compare(0, kRefreshControlNodeEnabled.length(),
                                              kRefreshControlNodeEnabled))) {
                    uint32_t cmd = kPanelRefreshCtrlFrameInsertionAutoMode |
                            kPanelRefreshCtrlIdleEnabled | kPanelRefreshCtrlTeTypeChangeable;
                    bool ret = fileNodeWriter.WriteCommandString(kRefreshControlNodeName, cmd);
                    if (!ret) {
                        ALOGE("%s(): write command to file node %s%s failed.", __func__,
                              displayFileNodePath.c_str(), kRefreshControlNodeName.c_str());
                    }
                } else {
                    ALOGI("%s(): refresh control is not supported", __func__);
                }
            }
        }
    }

    // Allow to enable dynamic recomposition after every power on
    // since it will always be disabled for every power off
    // TODO(b/268474771): to enable DR by default if video mode panel is detected
    if (property_get_int32("vendor.display.dynamic_recomposition", 0) & (1 << index)) {
        mDRDefault = true;
        mDREnable = true;
    }

    // Prepare multi resolution
    // Will be exynosHWCControl.multiResoultion
    mResolutionInfo.nNum = 1;
    mResolutionInfo.nResolution[0].w = 1440;
    mResolutionInfo.nResolution[0].h = 2960;
    mResolutionInfo.nDSCYSliceSize[0] = 40;
    mResolutionInfo.nDSCXSliceSize[0] = 1440 / 2;
    mResolutionInfo.nPanelType[0] = PANEL_DSC;
    mResolutionInfo.nResolution[1].w = 1080;
    mResolutionInfo.nResolution[1].h = 2220;
    mResolutionInfo.nDSCYSliceSize[1] = 30;
    mResolutionInfo.nDSCXSliceSize[1] = 1080 / 2;
    mResolutionInfo.nPanelType[1] = PANEL_DSC;
    mResolutionInfo.nResolution[2].w = 720;
    mResolutionInfo.nResolution[2].h = 1480;
    mResolutionInfo.nDSCYSliceSize[2] = 74;
    mResolutionInfo.nDSCXSliceSize[2] = 720;
    mResolutionInfo.nPanelType[2] = PANEL_LEGACY;

    char value[PROPERTY_VALUE_MAX];
    const char *earlyWakeupNodeBase = early_wakeup_node_0_base;
    if (getDcDisplayType() == DisplayType::DISPLAY_SECONDARY &&
        property_get("vendor.display.secondary_early_wakeup_node", value, "") > 0) {
        earlyWakeupNodeBase = value;
    }
    mEarlyWakeupDispFd = fopen(earlyWakeupNodeBase, "w");
    if (mEarlyWakeupDispFd == nullptr)
        ALOGE("open %s failed! %s", earlyWakeupNodeBase, strerror(errno));
    mBrightnessController = std::make_unique<BrightnessController>(
            mIndex, [this]() { mDevice->onRefresh(mDisplayId); },
            [this]() { updatePresentColorConversionInfo(); });
    mHistogramController = std::make_unique<HistogramController>(this);

    mDisplayControl.multiThreadedPresent = true;
}

ExynosPrimaryDisplay::~ExynosPrimaryDisplay()
{
    if (mEarlyWakeupDispFd) {
        fclose(mEarlyWakeupDispFd);
        mEarlyWakeupDispFd = nullptr;
    }

    if (mDisplayNeedHandleIdleExitOfs.is_open()) {
        mDisplayNeedHandleIdleExitOfs.close();
    }
}

void ExynosPrimaryDisplay::setDDIScalerEnable(int width, int height) {

    if (exynosHWCControl.setDDIScaler == false) return;

    ALOGI("DDISCALER Info : setDDIScalerEnable(w=%d,h=%d)", width, height);
    mNewScaledWidth = width;
    mNewScaledHeight = height;
    mXres = width;
    mYres = height;
}

int ExynosPrimaryDisplay::getDDIScalerMode(int width, int height) {

    if (exynosHWCControl.setDDIScaler == false) return 1;

    // Check if panel support support resolution or not.
    for (uint32_t i=0; i < mResolutionInfo.nNum; i++) {
        if (mResolutionInfo.nResolution[i].w * mResolutionInfo.nResolution[i].h ==
                static_cast<uint32_t>(width * height))
            return i + 1;
    }

    return 1; // WQHD
}

int32_t ExynosPrimaryDisplay::doDisplayConfigInternal(hwc2_config_t config) {
    if (!mPowerModeState.has_value() || (*mPowerModeState != HWC2_POWER_MODE_ON) ||
        !isConfigSettingEnabled()) {
        mPendingConfig = config;
        mConfigRequestState = hwc_request_state_t::SET_CONFIG_STATE_DONE;
        DISPLAY_LOGI("%s:: Pending desired Config: %d", __func__, config);
        return NO_ERROR;
    }
    return ExynosDisplay::doDisplayConfigInternal(config);
}

int32_t ExynosPrimaryDisplay::getActiveConfigInternal(hwc2_config_t *outConfig) {
    if (outConfig && mPendingConfig != UINT_MAX) {
        *outConfig = mPendingConfig;
        return HWC2_ERROR_NONE;
    }
    return ExynosDisplay::getActiveConfigInternal(outConfig);
}

int32_t ExynosPrimaryDisplay::setActiveConfigInternal(hwc2_config_t config, bool force) {
    hwc2_config_t cur_config;

    getActiveConfigInternal(&cur_config);
    if (cur_config == config) {
        ALOGI("%s:: Same display config is set", __func__);
        return HWC2_ERROR_NONE;
    }
    if (!mPowerModeState.has_value() || (*mPowerModeState != HWC2_POWER_MODE_ON) ||
        !isConfigSettingEnabled()) {
        mPendingConfig = config;
        return HWC2_ERROR_NONE;
    }
    return ExynosDisplay::setActiveConfigInternal(config, force);
}

// If a display is Off, applyPendingConfig() calls to setActiveConfig() that also
// power on the display by a blocking commit.
int32_t ExynosPrimaryDisplay::applyPendingConfig() {
    if (!isConfigSettingEnabled()) {
        ALOGI("%s:: config setting is disabled", __func__);
        if (mPowerModeState.has_value() && (*mPowerModeState == HWC2_POWER_MODE_ON)) {
            ALOGI("%s:: skip apply pending config", __func__);
            return HWC2_ERROR_NONE;
        }
    }

    hwc2_config_t config;
    if (mPendingConfig != UINT_MAX) {
        ALOGI("%s:: mPendingConfig: %d", __func__, mPendingConfig);
        config = mPendingConfig;
        mPendingConfig = UINT_MAX;
    } else {
        getActiveConfigInternal(&config);
    }

    return ExynosDisplay::setActiveConfigInternal(config, true);
}

int32_t ExynosPrimaryDisplay::setBootDisplayConfig(int32_t config) {
    auto hwcConfig = static_cast<hwc2_config_t>(config);

    const auto &it = mDisplayConfigs.find(hwcConfig);
    if (it == mDisplayConfigs.end()) {
        DISPLAY_LOGE("%s: invalid config %d", __func__, config);
        return HWC2_ERROR_BAD_CONFIG;
    }

    const auto &mode = it->second;
    if (mode.vsyncPeriod == 0)
        return HWC2_ERROR_BAD_CONFIG;

    char modeStr[PROPERTY_VALUE_MAX];
    int ret = snprintf(modeStr, sizeof(modeStr), "%dx%d@%d:%d", mode.width, mode.height,
                       mode.refreshRate, nanoSec2Hz(mode.vsyncPeriod));
    if (ret <= 0)
        return HWC2_ERROR_BAD_CONFIG;

    ALOGD("%s: mode=%s (%d)", __func__, modeStr, config);
    ret = property_set(getPropertyBootModeStr(mDisplayId).c_str(), modeStr);

    return !ret ? HWC2_ERROR_NONE : HWC2_ERROR_BAD_CONFIG;
}

int32_t ExynosPrimaryDisplay::clearBootDisplayConfig() {
    auto ret = property_set(getPropertyBootModeStr(mDisplayId).c_str(), nullptr);

    ALOGD("%s: clearing boot mode", __func__);
    return !ret ? HWC2_ERROR_NONE : HWC2_ERROR_BAD_CONFIG;
}

int32_t ExynosPrimaryDisplay::getPreferredDisplayConfigInternal(int32_t *outConfig) {
    char modeStr[PROPERTY_VALUE_MAX];
    auto ret = property_get(getPropertyBootModeStr(mDisplayId).c_str(), modeStr, "");

    if (ret <= 0) {
        return mDisplayInterface->getDefaultModeId(outConfig);
    }

    int width, height;
    int fps = 0, vsyncRate = 0;

    ret = sscanf(modeStr, "%dx%d@%d:%d", &width, &height, &fps, &vsyncRate);
    if (ret < 4) {
        ret = sscanf(modeStr, "%dx%d@%d", &width, &height, &fps);
        if ((ret < 3) || !fps) {
            ALOGW("%s: unable to find boot config for mode: %s", __func__, modeStr);
            return HWC2_ERROR_BAD_CONFIG;
        }
        if (lookupDisplayConfigs(width, height, fps, fps, outConfig) != HWC2_ERROR_NONE) {
            ALOGE("%s: kernel doesn't support mode: %s", __func__, modeStr);
            return HWC2_ERROR_BAD_CONFIG;
        }
        ret = setBootDisplayConfig(*outConfig);
        if (ret == HWC2_ERROR_NONE)
            ALOGI("%s: succeeded to replace %s with new format", __func__, modeStr);
        else
            ALOGE("%s: failed to replace %s with new format", __func__, modeStr);
        return ret;
    }
    if (!fps || !vsyncRate || (fps > vsyncRate)) {
        ALOGE("%s: bad boot config: %s", __func__, modeStr);
        return HWC2_ERROR_BAD_CONFIG;
    }
    return lookupDisplayConfigs(width, height, fps, vsyncRate, outConfig);
}

int32_t ExynosPrimaryDisplay::setPowerOn() {
    ATRACE_CALL();
    updateAppliedActiveConfig(0, 0);
    int ret = NO_ERROR;
    if (mDisplayId != 0 || !mFirstPowerOn) {
        if (mDevice->hasOtherDisplayOn(this)) {
            mResourceManager->prepareResources(mDisplayId);
            // TODO: This is useful for cmd mode, and b/282094671 tries to handles video mode
            mDisplayInterface->triggerClearDisplayPlanes();
        }
        ret = applyPendingConfig();
    }

    if (!mPowerModeState.has_value() || (*mPowerModeState == HWC2_POWER_MODE_OFF)) {
        // check the dynamic recomposition thread by following display
        mDevice->checkDynamicRecompositionThread();
        if (ret) {
            mDisplayInterface->setPowerMode(HWC2_POWER_MODE_ON);
        }
        setGeometryChanged(GEOMETRY_DISPLAY_POWER_ON);
    }

    {
        std::lock_guard<std::mutex> lock(mPowerModeMutex);
        mPowerModeState = HWC2_POWER_MODE_ON;
        if (mNotifyPowerOn) {
            mPowerOnCondition.notify_one();
            mNotifyPowerOn = false;
        }
    }

    if (mFirstPowerOn) {
        firstPowerOn();
    }

    return HWC2_ERROR_NONE;
}

int32_t ExynosPrimaryDisplay::setPowerOff() {
    ATRACE_CALL();

    clearDisplay(true);

    // check the dynamic recomposition thread by following display
    mDevice->checkDynamicRecompositionThread();

    mDisplayInterface->setPowerMode(HWC2_POWER_MODE_OFF);

    {
        std::lock_guard<std::mutex> lock(mPowerModeMutex);
        mPowerModeState = HWC2_POWER_MODE_OFF;
    }

    /* It should be called from validate() when the screen is on */
    mSkipFrame = true;
    setGeometryChanged(GEOMETRY_DISPLAY_POWER_OFF);
    if ((mRenderingState >= RENDERING_STATE_VALIDATED) &&
        (mRenderingState < RENDERING_STATE_PRESENTED))
        closeFencesForSkipFrame(RENDERING_STATE_VALIDATED);
    mRenderingState = RENDERING_STATE_NONE;

    // in the case user turns off screen when LHBM is on
    // TODO: b/236433238 considering a lock for mLhbmOn state
    mLhbmOn = false;
    return HWC2_ERROR_NONE;
}

int32_t ExynosPrimaryDisplay::setPowerDoze(hwc2_power_mode_t mode) {
    ATRACE_CALL();

    if (!mDisplayInterface->isDozeModeAvailable()) {
        return HWC2_ERROR_UNSUPPORTED;
    }

    if (mPowerModeState.has_value() &&
        ((*mPowerModeState == HWC2_POWER_MODE_OFF) || (*mPowerModeState == HWC2_POWER_MODE_ON))) {
        if (mDisplayInterface->setLowPowerMode()) {
            ALOGI("Not support LP mode.");
            return HWC2_ERROR_UNSUPPORTED;
        }
    }

    {
        std::lock_guard<std::mutex> lock(mPowerModeMutex);
        mPowerModeState = mode;
    }

    // LHBM will be disabled in the kernel while entering AOD mode if it's
    // already enabled. Reset the state to avoid the sync problem.
    mBrightnessController->resetLhbmState();
    mLhbmOn = false;

    ExynosDisplay::updateRefreshRateHint();

    return HWC2_ERROR_NONE;
}

int32_t ExynosPrimaryDisplay::setPowerMode(int32_t mode) {
    Mutex::Autolock lock(mDisplayMutex);

    if (mode == static_cast<int32_t>(ext_hwc2_power_mode_t::PAUSE)) {
        mode = HWC2_POWER_MODE_OFF;
        mPauseDisplay = true;
    } else if (mode == static_cast<int32_t>(ext_hwc2_power_mode_t::RESUME)) {
        mode = HWC2_POWER_MODE_ON;
        mPauseDisplay = false;
    } else if (mPauseDisplay) {
        ALOGI("Skip power mode transition due to pause display.");
        return HWC2_ERROR_NONE;
    }

    if (mPowerModeState.has_value() && (mode == static_cast<int32_t>(mPowerModeState.value()))) {
        ALOGI("Skip power mode transition due to the same power state.");
        return HWC2_ERROR_NONE;
    }

    int fb_blank = (mode != HWC2_POWER_MODE_OFF) ? FB_BLANK_UNBLANK : FB_BLANK_POWERDOWN;
    ALOGD("%s:: FBIOBLANK mode(%d), blank(%d)", __func__, mode, fb_blank);

    if (fb_blank == FB_BLANK_POWERDOWN)
        mDREnable = false;
    else
        mDREnable = mDRDefault;

    if (mOperationRateManager) {
        mOperationRateManager->onPowerMode(mode);
        mBrightnessController->processOperationRate(
                mOperationRateManager->getTargetOperationRate());
    }

    int32_t res = HWC2_ERROR_BAD_PARAMETER;
    switch (mode) {
        case HWC2_POWER_MODE_DOZE:
        case HWC2_POWER_MODE_DOZE_SUSPEND: {
            if (mode == HWC2_POWER_MODE_DOZE && mDisplayInterface->needRefreshOnLP()) {
                ALOGI("Refresh before setting power doze.");
                mDevice->onRefresh(mDisplayId);
            }
            res = setPowerDoze(static_cast<hwc2_power_mode_t>(mode));
            break;
        }
        case HWC2_POWER_MODE_OFF:
            res = setPowerOff();
            break;
        case HWC2_POWER_MODE_ON:
            res = setPowerOn();
            break;
        default:
            return res;
    }
    if (res != HWC2_ERROR_NONE) {
        return res;
    }

    ExynosDisplay::updateRefreshRateHint();
    if (mVariableRefreshRateController) {
        mVariableRefreshRateController->setPowerMode(mode);
    }
    return res;
}

void ExynosPrimaryDisplay::firstPowerOn() {
    SetCurrentPanelGammaSource(DisplayType::DISPLAY_PRIMARY, PanelGammaSource::GAMMA_CALIBRATION);
    mFirstPowerOn = false;
    getDisplayIdleTimerEnabled(mDisplayIdleTimerEnabled);
    initDisplayHandleIdleExit();
}

bool ExynosPrimaryDisplay::getHDRException(ExynosLayer* __unused layer)
{
    return false;
}

void ExynosPrimaryDisplay::initDisplayInterface(uint32_t interfaceType)
{
    if (interfaceType == INTERFACE_TYPE_DRM)
        mDisplayInterface = std::make_unique<ExynosPrimaryDisplayDrmInterfaceModule>((ExynosDisplay *)this);
    else
        LOG_ALWAYS_FATAL("%s::Unknown interface type(%d)",
                __func__, interfaceType);
    mDisplayInterface->init(this);

    if (mVrrSettings.enabled) {
        mDisplayInterface->setVrrSettings(mVrrSettings);
    }

    mDpuData.init(mMaxWindowNum, mDevice->getSpecialPlaneNum(mDisplayId));
    mLastDpuData.init(mMaxWindowNum, mDevice->getSpecialPlaneNum(mDisplayId));
    ALOGI("window configs size(%zu) rcd configs zie(%zu)", mDpuData.configs.size(),
          mDpuData.rcdConfigs.size());
}

std::string ExynosPrimaryDisplay::getPanelSysfsPath(const DisplayType& type) const {
    if ((type < DisplayType::DISPLAY_PRIMARY) || (type >= DisplayType::DISPLAY_MAX)) {
        ALOGE("Invalid display panel type %d", type);
        return {};
    }

    const auto& iter = panelSysfsPath.find(type);
    if (iter == panelSysfsPath.end()) {
        return {};
    }

    return iter->second;
}

int32_t ExynosPrimaryDisplay::SetCurrentPanelGammaSource(const DisplayType type,
                                                         const PanelGammaSource &source) {
    std::string &&panel_sysfs_path = getPanelSysfsPath(type);
    if (panel_sysfs_path.empty()) {
        return HWC2_ERROR_UNSUPPORTED;
    }

    std::ifstream ifs;
    std::string &&path = panel_sysfs_path + "panel_name";
    ifs.open(path, std::ifstream::in);
    if (!ifs.is_open()) {
        ALOGW("Unable to access panel name path '%s' (%s)", path.c_str(), strerror(errno));
        return HWC2_ERROR_UNSUPPORTED;
    }
    std::string panel_name;
    std::getline(ifs, panel_name);
    ifs.close();

    path = panel_sysfs_path + "serial_number";
    ifs.open(path, std::ifstream::in);
    if (!ifs.is_open()) {
        ALOGW("Unable to access panel id path '%s' (%s)", path.c_str(), strerror(errno));
        return HWC2_ERROR_UNSUPPORTED;
    }
    std::string panel_id;
    std::getline(ifs, panel_id);
    ifs.close();

    std::string gamma_node = panel_sysfs_path + "gamma";
    if (access(gamma_node.c_str(), W_OK)) {
        ALOGW("Unable to access panel gamma calibration node '%s' (%s)", gamma_node.c_str(),
              strerror(errno));
        return HWC2_ERROR_UNSUPPORTED;
    }

    std::string &&gamma_data = "default";
    if (source == PanelGammaSource::GAMMA_CALIBRATION) {
        std::string gamma_cal_file(kDisplayCalFilePath);
        gamma_cal_file.append(kPanelGammaCalFilePrefix)
                .append(1, '_')
                .append(panel_name)
                .append(1, '_')
                .append(panel_id)
                .append(".cal");
        if (access(gamma_cal_file.c_str(), R_OK)) {
            ALOGI("Fail to access `%s` (%s), try golden gamma calibration", gamma_cal_file.c_str(),
                  strerror(errno));
            gamma_cal_file = kDisplayCalFilePath;
            gamma_cal_file.append(kPanelGammaCalFilePrefix)
                    .append(1, '_')
                    .append(panel_name)
                    .append(".cal");
        }
        gamma_data = loadPanelGammaCalibration(gamma_cal_file);
    }

    if (gamma_data.empty()) {
        return HWC2_ERROR_UNSUPPORTED;
    }

    std::ofstream ofs(gamma_node);
    if (!ofs.is_open()) {
        ALOGW("Unable to open gamma node '%s', error = %s", gamma_node.c_str(), strerror(errno));
        return HWC2_ERROR_UNSUPPORTED;
    }
    ofs.write(gamma_data.c_str(), gamma_data.size());
    ofs.close();

    currentPanelGammaSource = source;
    return HWC2_ERROR_NONE;
}

bool ExynosPrimaryDisplay::isLhbmSupported() {
    return mBrightnessController->isLhbmSupported();
}

bool ExynosPrimaryDisplay::isConfigSettingEnabled() {
    int64_t msSinceDisabled =
            (systemTime(SYSTEM_TIME_MONOTONIC) - mConfigSettingDisabledTimestamp) / 1000000;
    return !mConfigSettingDisabled || msSinceDisabled > kConfigDisablingMaxDurationMs;
}

void ExynosPrimaryDisplay::enableConfigSetting(bool en) {
    DISPLAY_ATRACE_INT("ConfigSettingDisabled", !en);
    ALOGI("%s:: mConfigSettingDisabled: %d", __func__, !en);
    if (!en) {
        mConfigSettingDisabled = true;
        mConfigSettingDisabledTimestamp = systemTime(SYSTEM_TIME_MONOTONIC);
        return;
    }

    mConfigSettingDisabled = false;
}

int32_t ExynosPrimaryDisplay::getDisplayConfigs(uint32_t* outNumConfigs,
                                                hwc2_config_t* outConfigs) {
    int32_t ret = ExynosDisplay::getDisplayConfigs(outNumConfigs, outConfigs);
    if (ret == HWC2_ERROR_NONE) {
        if (mVrrSettings.enabled && mDisplayConfigs.size()) {
            if (!mVariableRefreshRateController) {
                mVariableRefreshRateController =
                        VariableRefreshRateController::CreateInstance(this, getPanelName());
                std::unordered_map<hwc2_config_t, VrrConfig_t> vrrConfigs;
                for (const auto& it : mDisplayConfigs) {
                    if (!it.second.vrrConfig.has_value()) {
                        ALOGE("Both pseudo and full VRR modes should include VRR configurations.");
                        return HWC2_ERROR_BAD_CONFIG;
                    }
                    vrrConfigs[it.first] = it.second.vrrConfig.value();
                }
                mVariableRefreshRateController->setVrrConfigurations(std::move(vrrConfigs));
                hwc2_config_t activeConfig;
                if (ExynosDisplay::getActiveConfig(&activeConfig) == HWC2_ERROR_NONE) {
                    mVariableRefreshRateController->setActiveVrrConfiguration(activeConfig);
                    mVariableRefreshRateController->setEnable(true);
                }
            }
        }
    }
    return ret;
}

int32_t ExynosPrimaryDisplay::presentDisplay(int32_t* outRetireFence) {
    auto res = ExynosDisplay::presentDisplay(outRetireFence);
    // Forward presentDisplay if there is a listener.
    const auto presentListener = getPresentListener();
    if (res == HWC2_ERROR_NONE && presentListener) {
        presentListener->onPresent(*outRetireFence);
    }
    return res;
}

void ExynosPrimaryDisplay::onVsync(int64_t timestamp) {
    const auto vsyncListener = getVsyncListener();
    if (vsyncListener) {
        vsyncListener->onVsync(timestamp, 0);
    }
}

int32_t ExynosPrimaryDisplay::notifyExpectedPresent(int64_t timestamp, int32_t frameIntervalNs) {
    if (mVariableRefreshRateController) {
        mVariableRefreshRateController->notifyExpectedPresent(timestamp, frameIntervalNs);
    }
    return NO_ERROR;
}

int32_t ExynosPrimaryDisplay::setPresentTimeoutParameters(
        int timeoutNs, const std::vector<std::pair<uint32_t, uint32_t>>& settings) {
    if (mVariableRefreshRateController) {
        mVariableRefreshRateController->setPresentTimeoutParameters(timeoutNs, settings);
        return NO_ERROR;
    }
    return HWC2_ERROR_UNSUPPORTED;
}

int32_t ExynosPrimaryDisplay::setPresentTimeoutController(uint32_t controllerType) {
    if (mVariableRefreshRateController) {
        mVariableRefreshRateController->setPresentTimeoutController(controllerType);
        return NO_ERROR;
    }
    return HWC2_ERROR_UNSUPPORTED;
}

int32_t ExynosPrimaryDisplay::setLhbmDisplayConfigLocked(uint32_t peakRate) {
    auto hwConfig = mDisplayInterface->getActiveModeId();
    auto config = getConfigId(peakRate, mDisplayConfigs[hwConfig].width,
                              mDisplayConfigs[hwConfig].height);
    if (config == UINT_MAX) {
        DISPLAY_LOGE("%s: failed to get config for rate=%d", __func__, peakRate);
        return -EINVAL;
    }

    if (mPendingConfig == UINT_MAX && mActiveConfig != config) mPendingConfig = mActiveConfig;
    if (config != hwConfig) {
        if (ExynosDisplay::setActiveConfigInternal(config, true) == HWC2_ERROR_NONE) {
            DISPLAY_LOGI("%s: succeeded to set config=%d rate=%d", __func__, config, peakRate);
        } else {
            DISPLAY_LOGW("%s: failed to set config=%d rate=%d", __func__, config, peakRate);
        }
    } else {
        DISPLAY_LOGI("%s: keep config=%d rate=%d", __func__, config, peakRate);
    }
    enableConfigSetting(false);
    return OK;
}

void ExynosPrimaryDisplay::restoreLhbmDisplayConfigLocked() {
    enableConfigSetting(true);
    hwc2_config_t pendingConfig = mPendingConfig;
    auto hwConfig = mDisplayInterface->getActiveModeId();
    if (pendingConfig != UINT_MAX && pendingConfig != hwConfig) {
        if (applyPendingConfig() == HWC2_ERROR_NONE) {
            DISPLAY_LOGI("%s: succeeded to set config=%d rate=%d", __func__, pendingConfig,
                         getRefreshRate(pendingConfig));
        } else {
            DISPLAY_LOGE("%s: failed to set config=%d rate=%d", __func__, pendingConfig,
                         getRefreshRate(pendingConfig));
        }
    } else {
        mPendingConfig = UINT_MAX;
        DISPLAY_LOGI("%s: keep config=%d rate=%d", __func__, hwConfig, getRefreshRate(hwConfig));
    }
}

// This function should be called by other threads (e.g. sensor HAL).
// HWCService can call this function but it should be for test purpose only.
int32_t ExynosPrimaryDisplay::setLhbmState(bool enabled) {
    int ret = OK;
    // NOTE: mLhbmOn could be set to false at any time by setPowerOff in another
    // thread. Make sure no side effect if that happens. Or add lock if we have
    // to when new code is added.
    DISPLAY_ATRACE_CALL();
    DISPLAY_LOGI("%s: enabled=%d", __func__, enabled);
    {
        ATRACE_NAME("wait_for_power_on");
        std::unique_lock<std::mutex> lock(mPowerModeMutex);
        if (!mPowerModeState.has_value() || (*mPowerModeState != HWC2_POWER_MODE_ON)) {
            mNotifyPowerOn = true;
            if (!mPowerOnCondition.wait_for(lock, std::chrono::milliseconds(2000), [this]() {
                    return (mPowerModeState.has_value() &&
                            (*mPowerModeState == HWC2_POWER_MODE_ON));
                })) {
                DISPLAY_LOGW("%s: wait for power mode on timeout !", __func__);
                return TIMED_OUT;
            }
        }
    }

    auto lhbmSysfs = mBrightnessController->GetPanelSysfileByIndex(
            BrightnessController::kLocalHbmModeFileNode);
    ret = mBrightnessController->checkSysfsStatus(lhbmSysfs,
                                         {std::to_string(static_cast<int>(
                                                 BrightnessController::LhbmMode::DISABLED))},
                                         0);
    bool wasDisabled = ret == OK;
    if (!enabled && wasDisabled) {
        DISPLAY_LOGW("%s: lhbm is at DISABLED state, skip disabling", __func__);
        return NO_ERROR;
    } else if (enabled && !wasDisabled) {
        requestLhbm(true);
        DISPLAY_LOGI("%s: lhbm is at ENABLING or ENABLED state, re-enable to reset timeout timer",
                     __func__);
        return NO_ERROR;
    }

    std::vector<std::string> checkingValue;
    if (!enabled) {
        ATRACE_NAME("disable_lhbm");
        requestLhbm(false);
        {
            ATRACE_NAME("wait_for_lhbm_off_cmd");
            checkingValue = {
                    std::to_string(static_cast<int>(BrightnessController::LhbmMode::DISABLED))};
            ret = mBrightnessController->checkSysfsStatus(lhbmSysfs, checkingValue,
                                                          ms2ns(kSysfsCheckTimeoutMs));
            if (ret != OK) {
                DISPLAY_LOGW("%s: failed to send lhbm-off cmd", __func__);
            }
        }
        {
            Mutex::Autolock lock(mDisplayMutex);
            restoreLhbmDisplayConfigLocked();
        }
        setLHBMRefreshRateThrottle(0);
        mLhbmOn = false;
        return NO_ERROR;
    }

    ATRACE_NAME("enable_lhbm");
    int64_t lhbmWaitForRrNanos, lhbmEnablingNanos, lhbmEnablingDoneNanos;
    bool enablingStateSupported = !mFramesToReachLhbmPeakBrightness;
    uint32_t peakRate = 0;
    auto rrSysfs = mBrightnessController->GetPanelRefreshRateSysfile();
    lhbmWaitForRrNanos = systemTime(SYSTEM_TIME_MONOTONIC);
    {
        Mutex::Autolock lock(mDisplayMutex);
        peakRate = getPeakRefreshRate();
        if (peakRate < 60) {
            DISPLAY_LOGE("%s: invalid peak rate=%d", __func__, peakRate);
            return -EINVAL;
        }
        ret = setLhbmDisplayConfigLocked(peakRate);
        if (ret != OK) return ret;
    }

    if (mBrightnessController->fileExists(rrSysfs)) {
        ATRACE_NAME("wait_for_peak_rate_cmd");
        ret = mBrightnessController->checkSysfsStatus(rrSysfs, {std::to_string(peakRate)},
                                                      ms2ns(kLhbmWaitForPeakRefreshRateMs));
        if (ret != OK) {
            DISPLAY_LOGW("%s: failed to poll peak refresh rate=%d, ret=%d", __func__, peakRate,
                         ret);
        }
    } else {
        ATRACE_NAME("wait_for_peak_rate_blindly");
        DISPLAY_LOGW("%s: missing refresh rate path: %s", __func__, rrSysfs.c_str());
        // blindly wait for (3 full frames + 1 frame uncertainty) to ensure DM finishes
        // switching refresh rate
        for (int32_t i = 0; i < 4; i++) {
            if (mDisplayInterface->waitVBlank()) {
                DISPLAY_LOGE("%s: failed to blindly wait for peak refresh rate=%d, i=%d", __func__,
                             peakRate, i);
                ret = -ENODEV;
                goto enable_err;
            }
        }
    }

    setLHBMRefreshRateThrottle(kLhbmRefreshRateThrottleMs);
    checkingValue = {std::to_string(static_cast<int>(BrightnessController::LhbmMode::ENABLING)),
                     std::to_string(static_cast<int>(BrightnessController::LhbmMode::ENABLED))};
    lhbmEnablingNanos = systemTime(SYSTEM_TIME_MONOTONIC);
    requestLhbm(true);
    {
        ATRACE_NAME("wait_for_lhbm_on_cmd");
        ret = mBrightnessController->checkSysfsStatus(lhbmSysfs, checkingValue,
                                                      ms2ns(kSysfsCheckTimeoutMs));
        if (ret != OK) {
            DISPLAY_LOGE("%s: failed to enable lhbm", __func__);
            setLHBMRefreshRateThrottle(0);
            goto enable_err;
        }
    }

    lhbmEnablingDoneNanos = systemTime(SYSTEM_TIME_MONOTONIC);
    {
        ATRACE_NAME("wait_for_peak_brightness");
        if (enablingStateSupported) {
            ret = mBrightnessController->checkSysfsStatus(lhbmSysfs,
                                            {std::to_string(static_cast<int>(
                                                    BrightnessController::LhbmMode::ENABLED))},
                                            ms2ns(kSysfsCheckTimeoutMs));
            if (ret != OK) {
                DISPLAY_LOGE("%s: failed to wait for lhbm becoming effective", __func__);
                goto enable_err;
            }
        } else {
            // lhbm takes effect at next vblank
            for (int32_t i = mFramesToReachLhbmPeakBrightness + 1; i > 0; i--) {
                ret = mDisplayInterface->waitVBlank();
                if (ret) {
                    DISPLAY_LOGE("%s: failed to wait vblank for peak brightness, %d", __func__, i);
                    goto enable_err;
                }
            }
        }
    }
    DISPLAY_LOGI("%s: latency: %04d = %03d|rr@%03d + %03d|en + %03d|boost@%s", __func__,
                 getTimestampDeltaMs(0, lhbmWaitForRrNanos),
                 getTimestampDeltaMs(lhbmEnablingNanos, lhbmWaitForRrNanos), peakRate,
                 getTimestampDeltaMs(lhbmEnablingDoneNanos, lhbmEnablingNanos),
                 getTimestampDeltaMs(0, lhbmEnablingDoneNanos),
                 enablingStateSupported ? "polling" : "fixed");

    mLhbmOn = true;
    if (!mPowerModeState.has_value() || (*mPowerModeState == HWC2_POWER_MODE_OFF && mLhbmOn)) {
        mLhbmOn = false;
        DISPLAY_LOGE("%s: power off during request lhbm on", __func__);
        return -EINVAL;
    }
    return NO_ERROR;
enable_err:
    {
        // We may receive LHBM request during the power off sequence due to the
        // race condition between display and sensor. If the failure happens
        // after requestLhbm(), we will get a wrong LHBM state in the 1st commit
        // after power on. We should reset the state in this case.
        std::unique_lock<std::mutex> lock(mPowerModeMutex);
        if (!mPowerModeState.has_value() || (*mPowerModeState == HWC2_POWER_MODE_OFF)) {
            DISPLAY_LOGW("%s: request lhbm during power off sequence, reset the state", __func__);
            mBrightnessController->resetLhbmState();
        }
    }

    Mutex::Autolock lock(mDisplayMutex);
    restoreLhbmDisplayConfigLocked();
    return ret;
}

bool ExynosPrimaryDisplay::getLhbmState() {
    return mLhbmOn;
}

void ExynosPrimaryDisplay::setLHBMRefreshRateThrottle(const uint32_t delayMs) {
    ATRACE_CALL();

    if (delayMs) {
        // make new throttle take effect
        mLastRefreshRateAppliedNanos = systemTime(SYSTEM_TIME_MONOTONIC);
        DISPLAY_ATRACE_INT64("LastRefreshRateAppliedMs", ns2ms(mLastRefreshRateAppliedNanos));
    }

    setRefreshRateThrottleNanos(std::chrono::duration_cast<std::chrono::nanoseconds>(
                                        std::chrono::milliseconds(delayMs))
                                        .count(),
                                RrThrottleRequester::LHBM);
}

void ExynosPrimaryDisplay::setEarlyWakeupDisplay() {
    if (mEarlyWakeupDispFd) {
        writeFileNode(mEarlyWakeupDispFd, 1);
    }
}

void ExynosPrimaryDisplay::setExpectedPresentTime(uint64_t timestamp, int frameIntervalNs) {
    mExpectedPresentTimeAndInterval.store(std::make_tuple(timestamp, frameIntervalNs));
    // Forward presentDisplay if there is a listener.
    const auto presentListener = getPresentListener();
    if (presentListener) {
        presentListener->setExpectedPresentTime(timestamp, frameIntervalNs);
    }
}

uint64_t ExynosPrimaryDisplay::getPendingExpectedPresentTime() {
    if (mExpectedPresentTimeAndInterval.is_dirty()) {
        return std::get<0>(mExpectedPresentTimeAndInterval.get());
    }

    return 0;
}

int ExynosPrimaryDisplay::getPendingFrameInterval() {
    if (mExpectedPresentTimeAndInterval.is_dirty()) {
        return std::get<1>(mExpectedPresentTimeAndInterval.get());
    }

    return 0;
}

void ExynosPrimaryDisplay::applyExpectedPresentTime() {
    mExpectedPresentTimeAndInterval.clear_dirty();
}

int32_t ExynosPrimaryDisplay::setDisplayIdleTimer(const int32_t timeoutMs) {
    bool support = false;
    if (getDisplayIdleTimerSupport(support) || support == false) {
        return HWC2_ERROR_UNSUPPORTED;
    }

    if (timeoutMs < 0) {
        return HWC2_ERROR_BAD_PARAMETER;
    }

    if (timeoutMs > 0) {
        setDisplayIdleDelayNanos(std::chrono::duration_cast<std::chrono::nanoseconds>(
                                         std::chrono::milliseconds(timeoutMs))
                                         .count(),
                                 DispIdleTimerRequester::SF);
    }

    bool enabled = (timeoutMs > 0);
    if (enabled != mDisplayIdleTimerEnabled) {
        if (setDisplayIdleTimerEnabled(enabled) == NO_ERROR) {
            mDisplayIdleTimerEnabled = enabled;
        }
    }

    return HWC2_ERROR_NONE;
}

int32_t ExynosPrimaryDisplay::getDisplayIdleTimerEnabled(bool &enabled) {
    bool support = false;
    if (getDisplayIdleTimerSupport(support) || support == false) {
        return HWC2_ERROR_UNSUPPORTED;
    }

    const std::string path = getPanelSysfsPath() + "panel_idle";
    std::ifstream ifs(path);
    if (!ifs.is_open()) {
        ALOGW("%s() unable to open node '%s', error = %s", __func__, path.c_str(), strerror(errno));
        return errno;
    } else {
        std::string panel_idle;
        std::getline(ifs, panel_idle);
        ifs.close();
        enabled = (panel_idle == "1");
        ALOGI("%s() get panel_idle(%d) from the sysfs node", __func__, enabled);
    }
    return NO_ERROR;
}

int32_t ExynosPrimaryDisplay::setDisplayIdleTimerEnabled(const bool enabled) {
    const std::string path = getPanelSysfsPath() + "panel_idle";
    std::ofstream ofs(path);
    if (!ofs.is_open()) {
        ALOGW("%s() unable to open node '%s', error = %s", __func__, path.c_str(), strerror(errno));
        return errno;
    } else {
        ofs << enabled;
        ofs.close();
        ALOGI("%s() writes panel_idle(%d) to the sysfs node", __func__, enabled);
    }
    return NO_ERROR;
}

int32_t ExynosPrimaryDisplay::setDisplayIdleDelayNanos(const int32_t delayNanos,
                                                       const DispIdleTimerRequester requester) {
    std::lock_guard<std::mutex> lock(mDisplayIdleDelayMutex);

    int64_t maxDelayNanos = 0;
    mDisplayIdleTimerNanos[toUnderlying(requester)] = delayNanos;
    for (uint32_t i = 0; i < toUnderlying(DispIdleTimerRequester::MAX); i++) {
        if (mDisplayIdleTimerNanos[i] > maxDelayNanos) {
            maxDelayNanos = mDisplayIdleTimerNanos[i];
        }
    }

    if (mDisplayIdleDelayNanos == maxDelayNanos) {
        return NO_ERROR;
    }

    mDisplayIdleDelayNanos = maxDelayNanos;

    const int32_t displayIdleDelayMs = std::chrono::duration_cast<std::chrono::milliseconds>(
                                               std::chrono::nanoseconds(mDisplayIdleDelayNanos))
                                               .count();
    const std::string path = getPanelSysfsPath() + "idle_delay_ms";
    std::ofstream ofs(path);
    if (!ofs.is_open()) {
        ALOGW("%s() unable to open node '%s', error = %s", __func__, path.c_str(), strerror(errno));
        return errno;
    } else {
        ofs << displayIdleDelayMs;
        ALOGI("%s() writes idle_delay_ms(%d) to the sysfs node (0x%x)", __func__,
              displayIdleDelayMs, ofs.rdstate());
        ofs.close();
    }
    return NO_ERROR;
}

void ExynosPrimaryDisplay::initDisplayHandleIdleExit() {
    if (bool support; getDisplayIdleTimerSupport(support) || support == false) {
        return;
    }

    const std::string path = getPanelSysfsPath() + "panel_need_handle_idle_exit";
    mDisplayNeedHandleIdleExitOfs.open(path, std::ofstream::out);
    if (!mDisplayNeedHandleIdleExitOfs.is_open()) {
        ALOGI("%s() '%s' doesn't exist(%s)", __func__, path.c_str(), strerror(errno));
    }

    setDisplayNeedHandleIdleExit(false, true);
}

void ExynosPrimaryDisplay::setDisplayNeedHandleIdleExit(const bool needed, const bool force) {
    if (!mDisplayNeedHandleIdleExitOfs.is_open()) {
        return;
    }

    if (needed == mDisplayNeedHandleIdleExit && !force) {
        return;
    }

    mDisplayNeedHandleIdleExitOfs << needed;
    if (mDisplayNeedHandleIdleExitOfs.fail()) {
        ALOGW("%s() failed to write panel_need_handle_idle_exit(%d) to sysfs node %s", __func__,
              needed, strerror(errno));
        return;
    }

    mDisplayNeedHandleIdleExitOfs.flush();
    if (mDisplayNeedHandleIdleExitOfs.fail()) {
        ALOGW("%s() failed to flush panel_need_handle_idle_exit(%d) to sysfs node %s", __func__,
              needed, strerror(errno));
        return;
    }

    ALOGI("%s() writes panel_need_handle_idle_exit(%d) to sysfs node", __func__, needed);
    mDisplayNeedHandleIdleExit = needed;
}

void ExynosPrimaryDisplay::handleDisplayIdleEnter(const uint32_t idleTeRefreshRate) {
<<<<<<< HEAD
    Mutex::Autolock lock(mDisplayMutex);
    uint32_t btsRefreshRate = getBtsRefreshRate();
    if (idleTeRefreshRate <= btsRefreshRate) {
        return;
    }

    bool needed = false;
    for (size_t i = 0; i < mLayers.size(); i++) {
        if (mLayers[i]->mOtfMPP && mLayers[i]->mM2mMPP == nullptr &&
            !mLayers[i]->checkBtsCap(idleTeRefreshRate)) {
            needed = true;
            break;
=======
    bool needed = false;
    {
        Mutex::Autolock lock1(mDisplayMutex);
        uint32_t btsRefreshRate = getBtsRefreshRate();
        if (idleTeRefreshRate <= btsRefreshRate) {
            return;
        }
        Mutex::Autolock lock2(mDRMutex);
        for (size_t i = 0; i < mLayers.size(); i++) {
            if (mLayers[i]->mOtfMPP && mLayers[i]->mM2mMPP == nullptr &&
                !mLayers[i]->checkBtsCap(idleTeRefreshRate)) {
                needed = true;
                break;
            }
>>>>>>> 6bc0f87e
        }
    }

    setDisplayNeedHandleIdleExit(needed, false);
}

int32_t ExynosPrimaryDisplay::setMinIdleRefreshRate(const int targetFps,
                                                    const RrThrottleRequester requester) {
    int fps = (targetFps <= 0) ? mDefaultMinIdleRefreshRate : targetFps;
    if (requester == RrThrottleRequester::BRIGHTNESS && mUseBlockingZoneForMinIdleRefreshRate) {
        uint32_t level = mBrightnessController->getBrightnessLevel();
        fps = (level < mDbvThresholdForBlockingZone) ? mMinIdleRefreshRateForBlockingZone
                                                     : mDefaultMinIdleRefreshRate;
    }

    std::lock_guard<std::mutex> lock(mMinIdleRefreshRateMutex);
    if (fps == mRrThrottleFps[toUnderlying(requester)]) return NO_ERROR;

    ALOGD("%s requester %u, fps %d", __func__, toUnderlying(requester), fps);
    mRrThrottleFps[toUnderlying(requester)] = fps;
    int maxMinIdleFps = 0;
    for (uint32_t i = 0; i < toUnderlying(RrThrottleRequester::MAX); i++) {
        if (mRrThrottleFps[i] > maxMinIdleFps) {
            maxMinIdleFps = mRrThrottleFps[i];
        }
    }
    if (maxMinIdleFps == mMinIdleRefreshRate) return NO_ERROR;

    const std::string path = getPanelSysfsPath() + "min_vrefresh";
    std::ofstream ofs(path);
    if (!ofs.is_open()) {
        ALOGW("%s Unable to open node '%s', error = %s", __func__, path.c_str(), strerror(errno));
        return errno;
    } else {
        ofs << maxMinIdleFps;
        ofs.close();
        ALOGI("ExynosPrimaryDisplay::%s() writes min_vrefresh(%d) to the sysfs node", __func__,
              maxMinIdleFps);
    }
    mMinIdleRefreshRate = maxMinIdleFps;
    return NO_ERROR;
}

int32_t ExynosPrimaryDisplay::setRefreshRateThrottleNanos(const int64_t delayNanos,
                                                          const RrThrottleRequester requester) {
    ATRACE_CALL();
    if (delayNanos < 0) {
        ALOGW("%s() set invalid delay(%" PRId64 ")", __func__, delayNanos);
        return BAD_VALUE;
    }

    int32_t ret = NO_ERROR;
    int64_t maxDelayNanos = 0;
    {
        std::lock_guard<std::mutex> lock(mIdleRefreshRateThrottleMutex);
        if (delayNanos == mRrThrottleNanos[toUnderlying(requester)]) return NO_ERROR;

        ALOGI("%s() requester(%u) set delay to %" PRId64 "ns", __func__, toUnderlying(requester),
              delayNanos);
        mRrThrottleNanos[toUnderlying(requester)] = delayNanos;
        uint32_t maxDelayRequester = toUnderlying(RrThrottleRequester::MAX);
        for (uint32_t i = 0; i < toUnderlying(RrThrottleRequester::MAX); i++) {
            if (mRrThrottleNanos[i] > maxDelayNanos) {
                maxDelayRequester = i;
                maxDelayNanos = mRrThrottleNanos[i];
            }
        }

        DISPLAY_ATRACE_INT("RefreshRateDelayRequester", maxDelayRequester);
        DISPLAY_ATRACE_INT64("RefreshRateDelay", ns2ms(maxDelayNanos));
        if (mRefreshRateDelayNanos == maxDelayNanos) {
            return NO_ERROR;
        }

        ret = setDisplayIdleDelayNanos(maxDelayNanos, DispIdleTimerRequester::RR_THROTTLE);
        if (ret == NO_ERROR) {
            mRefreshRateDelayNanos = maxDelayNanos;
        }
    }

    Mutex::Autolock lock(mDisplayMutex);
    if (ret == NO_ERROR) {
        recalculateTimelineLocked(maxDelayNanos);
    }

    return ret;
}

void ExynosPrimaryDisplay::dump(String8 &result) {
    ExynosDisplay::dump(result);
    result.appendFormat("Display idle timer: %s\n",
                        (mDisplayIdleTimerEnabled) ? "enabled" : "disabled");
    for (uint32_t i = 0; i < toUnderlying(DispIdleTimerRequester::MAX); i++) {
        result.appendFormat("\t[%u] vote to %" PRId64 " ns\n", i, mDisplayIdleTimerNanos[i]);
    }

    result.appendFormat("Min idle refresh rate: %d, default: %d", mMinIdleRefreshRate,
                        mDefaultMinIdleRefreshRate);
    if (mUseBlockingZoneForMinIdleRefreshRate) {
        result.appendFormat(", blocking zone level: %d, min refresh rate: %d\n",
                            mDbvThresholdForBlockingZone, mMinIdleRefreshRateForBlockingZone);
    } else {
        result.appendFormat("\n");
    }

    for (uint32_t i = 0; i < toUnderlying(RrThrottleRequester::MAX); i++) {
        result.appendFormat("\t[%u] vote to %d hz\n", i, mRrThrottleFps[i]);
    }

    result.appendFormat("Refresh rate delay: %" PRId64 " ns\n", mRefreshRateDelayNanos);
    for (uint32_t i = 0; i < toUnderlying(RrThrottleRequester::MAX); i++) {
        result.appendFormat("\t[%u] vote to %" PRId64 " ns\n", i, mRrThrottleNanos[i]);
    }
    result.appendFormat("\n");
}

void ExynosPrimaryDisplay::calculateTimelineLocked(
        hwc2_config_t config, hwc_vsync_period_change_constraints_t* vsyncPeriodChangeConstraints,
        hwc_vsync_period_change_timeline_t* outTimeline) {
    ATRACE_CALL();
    int64_t desiredUpdateTimeNanos = vsyncPeriodChangeConstraints->desiredTimeNanos;
    const int64_t origDesiredUpdateTimeNanos = desiredUpdateTimeNanos;
    int64_t threshold = 0;
    int64_t lastUpdateDelta = 0;
    int64_t actualChangeTime = 0;
    bool isDelayed = false;

    /* actualChangeTime includes transient duration */
    mDisplayInterface->getVsyncAppliedTime(config, &actualChangeTime);

    outTimeline->refreshRequired = true;

    /* When the refresh rate changes from high to low, check if RR throttle is needed */
    {
        std::lock_guard<std::mutex> lock(mIdleRefreshRateThrottleMutex);
        threshold = mRefreshRateDelayNanos;
        mRrUseDelayNanos = 0;
        mIsRrNeedCheckDelay =
                mDisplayConfigs[mActiveConfig].vsyncPeriod < mDisplayConfigs[config].vsyncPeriod;
        if (threshold != 0 && mLastRefreshRateAppliedNanos != 0 && mIsRrNeedCheckDelay) {
            lastUpdateDelta = desiredUpdateTimeNanos - mLastRefreshRateAppliedNanos;
            if (lastUpdateDelta < threshold) {
                /* in this case, the active config change needs to be delayed */
                isDelayed = true;
                desiredUpdateTimeNanos += threshold - lastUpdateDelta;
                mRrUseDelayNanos = threshold;
            }
        }
    }

    mVsyncPeriodChangeConstraints.desiredTimeNanos = desiredUpdateTimeNanos;

    getConfigAppliedTime(mVsyncPeriodChangeConstraints.desiredTimeNanos, actualChangeTime,
                         outTimeline->newVsyncAppliedTimeNanos, outTimeline->refreshTimeNanos);

    const nsecs_t now = systemTime(SYSTEM_TIME_MONOTONIC);
    DISPLAY_LOGD_AND_ATRACE_NAME(eDebugDisplayConfig,
                                 "requested config : %d(%d)->%d(%d), isDelay:%d,"
                                 " delta %" PRId64 ", delay %" PRId64 ", threshold %" PRId64 ", "
                                 "now:%" PRId64 ", desired %" PRId64 "->%" PRId64
                                 ", newVsyncAppliedTimeNanos : %" PRId64
                                 ", refreshTimeNanos:%" PRId64
                                 ", mLastRefreshRateAppliedNanos:%" PRId64,
                                 mActiveConfig, mDisplayConfigs[mActiveConfig].vsyncPeriod, config,
                                 mDisplayConfigs[config].vsyncPeriod, isDelayed,
                                 ns2ms(lastUpdateDelta), ns2ms(threshold - lastUpdateDelta),
                                 ns2ms(threshold), ns2ms(now), ns2ms(origDesiredUpdateTimeNanos),
                                 ns2ms(mVsyncPeriodChangeConstraints.desiredTimeNanos),
                                 ns2ms(outTimeline->newVsyncAppliedTimeNanos),
                                 ns2ms(outTimeline->refreshTimeNanos),
                                 ns2ms(mLastRefreshRateAppliedNanos));

    DISPLAY_ATRACE_INT64("TimeToApplyConfig",
                         ns2ms(mVsyncPeriodChangeConstraints.desiredTimeNanos - now));
}

void ExynosPrimaryDisplay::recalculateTimelineLocked(int64_t refreshRateDelayNanos) {
    ATRACE_CALL();

    if (mConfigRequestState != hwc_request_state_t::SET_CONFIG_STATE_PENDING) {
        return;
    }

    std::lock_guard<std::mutex> lock(mIdleRefreshRateThrottleMutex);
    if (!mIsRrNeedCheckDelay) {
        return;
    }

    int64_t desiredUpdateTimeNanos = mVsyncPeriodChangeConstraints.desiredTimeNanos;
    if (mRrUseDelayNanos) {
        desiredUpdateTimeNanos += (refreshRateDelayNanos - mRrUseDelayNanos);
    } else {
        int64_t lastUpdateDelta =
                mVsyncPeriodChangeConstraints.desiredTimeNanos - mLastRefreshRateAppliedNanos;
        if (lastUpdateDelta < refreshRateDelayNanos) {
            desiredUpdateTimeNanos += (refreshRateDelayNanos - lastUpdateDelta);
        }
    }
    mRrUseDelayNanos = refreshRateDelayNanos;

    const nsecs_t now = systemTime(SYSTEM_TIME_MONOTONIC);
    if (desiredUpdateTimeNanos > now) {
        mVsyncPeriodChangeConstraints.desiredTimeNanos = desiredUpdateTimeNanos;
    } else {
        mVsyncPeriodChangeConstraints.desiredTimeNanos = now;
    }

    DISPLAY_ATRACE_INT64("TimeToApplyConfig",
                         ns2ms(mVsyncPeriodChangeConstraints.desiredTimeNanos - now));
}

void ExynosPrimaryDisplay::updateAppliedActiveConfig(const hwc2_config_t newConfig,
                                                     const int64_t ts) {
    ATRACE_CALL();
    if (mAppliedActiveConfig == 0 ||
        getDisplayVsyncPeriodFromConfig(mAppliedActiveConfig) !=
                getDisplayVsyncPeriodFromConfig(newConfig)) {
        DISPLAY_LOGD(eDebugDisplayConfig,
                     "%s mAppliedActiveConfig(%d->%d), mLastRefreshRateAppliedNanos(%" PRIu64
                     " -> %" PRIu64 ")",
                     __func__, mAppliedActiveConfig, newConfig, mLastRefreshRateAppliedNanos, ts);
        mLastRefreshRateAppliedNanos = ts;
        DISPLAY_ATRACE_INT64("LastRefreshRateAppliedMs", ns2ms(mLastRefreshRateAppliedNanos));
    }

    mAppliedActiveConfig = newConfig;
}

void ExynosPrimaryDisplay::checkBtsReassignResource(const int32_t vsyncPeriod,
                                                    const int32_t btsVsyncPeriod) {
    ATRACE_CALL();
    uint32_t refreshRate = static_cast<uint32_t>(round(nsecsPerSec / vsyncPeriod * 0.1f) * 10);

    Mutex::Autolock lock(mDRMutex);
    if (vsyncPeriod < btsVsyncPeriod) {
        for (size_t i = 0; i < mLayers.size(); i++) {
            if (mLayers[i]->mOtfMPP && mLayers[i]->mM2mMPP == nullptr &&
                !mLayers[i]->checkBtsCap(refreshRate)) {
                mLayers[i]->setGeometryChanged(GEOMETRY_DEVICE_CONFIG_CHANGED);
                break;
            }
        }
    } else if (vsyncPeriod > btsVsyncPeriod) {
        for (size_t i = 0; i < mLayers.size(); i++) {
            if (mLayers[i]->mOtfMPP && mLayers[i]->mM2mMPP) {
                float srcWidth = mLayers[i]->mSourceCrop.right - mLayers[i]->mSourceCrop.left;
                float srcHeight = mLayers[i]->mSourceCrop.bottom - mLayers[i]->mSourceCrop.top;
                float resolution = srcWidth * srcHeight * refreshRate / 1000;
                float ratioVertical = static_cast<float>(mLayers[i]->mDisplayFrame.bottom -
                                                         mLayers[i]->mDisplayFrame.top) /
                        mYres;

                if (mLayers[i]->mOtfMPP->checkDownscaleCap(resolution, ratioVertical)) {
                    mLayers[i]->setGeometryChanged(GEOMETRY_DEVICE_CONFIG_CHANGED);
                    break;
                }
            }
        }
    }
}

bool ExynosPrimaryDisplay::isDbmSupported() {
    return mBrightnessController->isDbmSupported();
}

int32_t ExynosPrimaryDisplay::setDbmState(bool enabled) {
    mBrightnessController->processDimBrightness(enabled);
    return NO_ERROR;
}

PresentListener* ExynosPrimaryDisplay::getPresentListener() {
    if (mVariableRefreshRateController) {
        return mVariableRefreshRateController.get();
    }
    return nullptr;
}

VsyncListener* ExynosPrimaryDisplay::getVsyncListener() {
    if (mVariableRefreshRateController) {
        return mVariableRefreshRateController.get();
    }
    return nullptr;
}

void ExynosPrimaryDisplay::onConfigChange(int configId) {
    if (mVariableRefreshRateController) {
        return mVariableRefreshRateController->setActiveVrrConfiguration(configId);
    }
}

const std::string& ExynosPrimaryDisplay::getPanelName() {
    if (!mPanelName.empty()) {
        return mPanelName;
    }

    const std::string& sysfs = getPanelSysfsPath();
    if (!sysfs.empty()) {
        std::string sysfs_rel("panel_name");
        if (readLineFromFile(sysfs + "/" + sysfs_rel, mPanelName, '\n') != OK) {
            ALOGE("failed reading %s/%s", sysfs.c_str(), sysfs_rel.c_str());
        }
    }
    return mPanelName;
}<|MERGE_RESOLUTION|>--- conflicted
+++ resolved
@@ -1177,20 +1177,6 @@
 }
 
 void ExynosPrimaryDisplay::handleDisplayIdleEnter(const uint32_t idleTeRefreshRate) {
-<<<<<<< HEAD
-    Mutex::Autolock lock(mDisplayMutex);
-    uint32_t btsRefreshRate = getBtsRefreshRate();
-    if (idleTeRefreshRate <= btsRefreshRate) {
-        return;
-    }
-
-    bool needed = false;
-    for (size_t i = 0; i < mLayers.size(); i++) {
-        if (mLayers[i]->mOtfMPP && mLayers[i]->mM2mMPP == nullptr &&
-            !mLayers[i]->checkBtsCap(idleTeRefreshRate)) {
-            needed = true;
-            break;
-=======
     bool needed = false;
     {
         Mutex::Autolock lock1(mDisplayMutex);
@@ -1205,7 +1191,6 @@
                 needed = true;
                 break;
             }
->>>>>>> 6bc0f87e
         }
     }
 
